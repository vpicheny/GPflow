--- conflicted
+++ resolved
@@ -3,14 +3,10 @@
 import tensorflow as tf
 import numpy as np
 import unittest
-<<<<<<< HEAD
 
 from testing.gpflow_testcase import GPflowTestCase
-from GPflow import settings
-
-=======
 from gpflow import settings
->>>>>>> 91aa5884
+
 float_type = settings.dtypes.float_type
 np_float_type = np.float32 if float_type is tf.float32 else np.float64
 
@@ -21,24 +17,23 @@
     check that the combination of mean functions returns the correct clas
     """
     def setUp(self):
-<<<<<<< HEAD
         with self.test_session():
             self.input_dim = 3
             self.output_dim = 2
             self.N = 20
             rng = np.random.RandomState(0)
-            self.mfs1 = [GPflow.mean_functions.Zero(),
-                         GPflow.mean_functions.Linear(
+            self.mfs1 = [gpflow.mean_functions.Zero(),
+                         gpflow.mean_functions.Linear(
                              rng.randn(self.input_dim, self.output_dim).astype(np_float_type),
                              rng.randn(self.output_dim).astype(np_float_type)),
-                         GPflow.mean_functions.Constant(
+                         gpflow.mean_functions.Constant(
                              rng.randn(self.output_dim).astype(np_float_type))]
             rng = np.random.RandomState(0)
-            self.mfs2 = [GPflow.mean_functions.Zero(),
-                         GPflow.mean_functions.Linear(
+            self.mfs2 = [gpflow.mean_functions.Zero(),
+                         gpflow.mean_functions.Linear(
                              rng.randn(self.input_dim, self.output_dim).astype(np_float_type),
                              rng.randn(self.output_dim).astype(np_float_type)),
-                         GPflow.mean_functions.Constant(
+                         gpflow.mean_functions.Constant(
                              rng.randn(self.output_dim).astype(np_float_type))]
 
             self.composition_mfs_add = []
@@ -58,39 +53,6 @@
 
             self.X = tf.placeholder(float_type, [self.N, self.input_dim])
             self.X_data = np.random.randn(self.N, self.input_dim).astype(np_float_type)
-=======
-        tf.reset_default_graph()
-        self.input_dim = 3
-        self.output_dim = 2
-        self.N = 20
-        rng = np.random.RandomState(0)
-        self.mfs1 = [gpflow.mean_functions.Zero(),
-                     gpflow.mean_functions.Linear(rng.randn(self.input_dim, self.output_dim).astype(np_float_type), rng.randn(self.output_dim).astype(np_float_type)),
-                     gpflow.mean_functions.Constant(rng.randn(self.output_dim).astype(np_float_type))]
-        rng = np.random.RandomState(0)
-        self.mfs2 = [gpflow.mean_functions.Zero(),
-                     gpflow.mean_functions.Linear(rng.randn(self.input_dim, self.output_dim).astype(np_float_type), rng.randn(self.output_dim).astype(np_float_type)),
-                     gpflow.mean_functions.Constant(rng.randn(self.output_dim).astype(np_float_type))]
-
-
-        self.composition_mfs_add = []
-        self.composition_mfs_mult = []
-
-        for (mean_f1, mean_f2) in itertools.product(self.mfs1, self.mfs2):
-            self.composition_mfs_add.extend([mean_f1 + mean_f2])
-            self.composition_mfs_mult.extend([mean_f1 * mean_f2])
-
-        self.composition_mfs = self.composition_mfs_add + self.composition_mfs_mult
-        self.x = tf.placeholder(float_type)
-
-        for mf in self.mfs1:
-            mf.make_tf_array(self.x)
-        for mf in self.mfs2:
-            mf.make_tf_array(self.x)
-
-        self.X = tf.placeholder(float_type, [self.N, self.input_dim])
-        self.X_data = np.random.randn(self.N, self.input_dim).astype(np_float_type)
->>>>>>> 91aa5884
 
     def test_basic_output_shape(self):
         with self.test_session() as sess:
@@ -130,16 +92,11 @@
             self.assertTrue(Y.shape in [(self.N, self.output_dim), (self.N, 1)])
 
     def test_combination_types(self):
-<<<<<<< HEAD
-        with self.test_session():
-            self.assertTrue(all(isinstance(mfAdd, GPflow.mean_functions.Additive)
+        with self.test_session():
+            self.assertTrue(all(isinstance(mfAdd, gpflow.mean_functions.Additive)
                                 for mfAdd in self.composition_mfs_add))
-            self.assertTrue(all(isinstance(mfMult, GPflow.mean_functions.Product)
+            self.assertTrue(all(isinstance(mfMult, gpflow.mean_functions.Product)
                                 for mfMult in self.composition_mfs_mult))
-=======
-        self.assertTrue(all(isinstance(mfAdd, gpflow.mean_functions.Additive) for mfAdd in self.composition_mfs_add))
-        self.assertTrue(all(isinstance(mfMult, gpflow.mean_functions.Product) for mfMult in self.composition_mfs_mult))
->>>>>>> 91aa5884
 
 
 class TestModelCompositionOperations(GPflowTestCase):
@@ -149,7 +106,6 @@
     change the mean function
     """
     def setUp(self):
-<<<<<<< HEAD
         with self.test_session():
             self.input_dim = 3
             self.output_dim = 2
@@ -160,160 +116,87 @@
             Y = rng.randn(self.N, self.output_dim).astype(np_float_type)
             self.Xtest = rng.randn(30, 3).astype(np_float_type)
 
-            zero = GPflow.mean_functions.Zero()
+            zero = gpflow.mean_functions.Zero()
 
             # need two copies of the linear1_1 since we can't add the same parameter twice to a single tree
             _rng = np.random.RandomState(0)
-            linear1_1 = GPflow.mean_functions.Linear(
+            linear1_1 = gpflow.mean_functions.Linear(
                 _rng.randn(self.input_dim, self.output_dim).astype(np_float_type),
                 _rng.randn(self.output_dim).astype(np_float_type))
             _rng = np.random.RandomState(0)
-            linear1_2 = GPflow.mean_functions.Linear(
+            linear1_2 = gpflow.mean_functions.Linear(
                 _rng.randn(self.input_dim, self.output_dim).astype(np_float_type),
                 _rng.randn(self.output_dim).astype(np_float_type))
-            linear2 = GPflow.mean_functions.Linear(
+            linear2 = gpflow.mean_functions.Linear(
                 rng.randn(self.input_dim, self.output_dim).astype(np_float_type),
                 rng.randn(self.output_dim).astype(np_float_type))
-            linear3 = GPflow.mean_functions.Linear(
+            linear3 = gpflow.mean_functions.Linear(
                 rng.randn(self.input_dim, self.output_dim).astype(np_float_type),
                 rng.randn(self.output_dim).astype(np_float_type))
 
             # need two copies of the const1 since we can't add the same parameter twice to a single tree
-            const1_1 = GPflow.mean_functions.Constant(
+            const1_1 = gpflow.mean_functions.Constant(
                 np.random.RandomState(0).randn(self.output_dim).astype(np_float_type))
-            const1_2 = GPflow.mean_functions.Constant(
+            const1_2 = gpflow.mean_functions.Constant(
                 np.random.RandomState(0).randn(self.output_dim).astype(np_float_type))
-            const2 = GPflow.mean_functions.Constant(
+            const2 = gpflow.mean_functions.Constant(
                 rng.randn(self.output_dim).astype(np_float_type))
-            const3 = GPflow.mean_functions.Constant(
+            const3 = gpflow.mean_functions.Constant(
                 rng.randn(self.output_dim).astype(np_float_type))
 
-            const1inv = GPflow.mean_functions.Constant(
+            const1inv = gpflow.mean_functions.Constant(
                 np.reshape(const1_1.c.get_free_state() * -1, [self.output_dim]))
-            linear1inv = GPflow.mean_functions.Linear(
+            linear1inv = gpflow.mean_functions.Linear(
                 A=np.reshape(linear1_1.A.get_free_state() * -1.,
                              [self.input_dim, self.output_dim]),
                 b=np.reshape(linear1_2.b.get_free_state() * -1., [self.output_dim]))
 
             # a * (b + c)
-            const_set1 = GPflow.mean_functions.Product(
+            const_set1 = gpflow.mean_functions.Product(
                 const1_1,
-                GPflow.mean_functions.Additive(const2, const3))
-            linear_set1 = GPflow.mean_functions.Product(
+                gpflow.mean_functions.Additive(const2, const3))
+            linear_set1 = gpflow.mean_functions.Product(
                 linear1_1,
-                GPflow.mean_functions.Additive(linear2, linear3))
+                gpflow.mean_functions.Additive(linear2, linear3))
 
             # ab + ac
-            const_set2 = GPflow.mean_functions.Additive(
-                GPflow.mean_functions.Product(const1_1, const2),
-                GPflow.mean_functions.Product(const1_2, const3))
-
-            linear_set2 = GPflow.mean_functions.Additive(
-                GPflow.mean_functions.Product(linear1_1, linear2),
-                GPflow.mean_functions.Product(linear1_2, linear3))
+            const_set2 = gpflow.mean_functions.Additive(
+                gpflow.mean_functions.Product(const1_1, const2),
+                gpflow.mean_functions.Product(const1_2, const3))
+
+            linear_set2 = gpflow.mean_functions.Additive(
+                gpflow.mean_functions.Product(linear1_1, linear2),
+                gpflow.mean_functions.Product(linear1_2, linear3))
             # a-a = 0, (a + b) -a = b = a + (b - a)
 
-            linear1_minus_linear1 = GPflow.mean_functions.Additive(linear1_1, linear1inv)
-            const1_minus_const1 = GPflow.mean_functions.Additive(const1_1, const1inv)
-
-            comp_minus_constituent1 = GPflow.mean_functions.Additive(
-                GPflow.mean_functions.Additive(linear1_1, linear2),
+            linear1_minus_linear1 = gpflow.mean_functions.Additive(linear1_1, linear1inv)
+            const1_minus_const1 = gpflow.mean_functions.Additive(const1_1, const1inv)
+
+            comp_minus_constituent1 = gpflow.mean_functions.Additive(
+                gpflow.mean_functions.Additive(linear1_1, linear2),
                 linear1inv)
-            comp_minus_constituent2 = GPflow.mean_functions.Additive(
+            comp_minus_constituent2 = gpflow.mean_functions.Additive(
                 linear1_1,
-                GPflow.mean_functions.Additive(linear2, linear1inv))
-
-            k = GPflow.kernels.Bias(self.input_dim)
-
-            self.m_linear_set1 = GPflow.gpr.GPR(X, Y, mean_function=linear_set1, kern=k)
-            self.m_linear_set2 = GPflow.gpr.GPR(X, Y, mean_function=linear_set2, kern=k)
-
-            self.m_const_set1 = GPflow.gpr.GPR(X, Y, mean_function=const_set1, kern=k)
-            self.m_const_set2 = GPflow.gpr.GPR(X, Y, mean_function=const_set2, kern=k)
-
-            self.m_linear_min_linear = GPflow.gpr.GPR(
+                gpflow.mean_functions.Additive(linear2, linear1inv))
+
+            k = gpflow.kernels.Bias(self.input_dim)
+
+            self.m_linear_set1 = gpflow.gpr.GPR(X, Y, mean_function=linear_set1, kern=k)
+            self.m_linear_set2 = gpflow.gpr.GPR(X, Y, mean_function=linear_set2, kern=k)
+
+            self.m_const_set1 = gpflow.gpr.GPR(X, Y, mean_function=const_set1, kern=k)
+            self.m_const_set2 = gpflow.gpr.GPR(X, Y, mean_function=const_set2, kern=k)
+
+            self.m_linear_min_linear = gpflow.gpr.GPR(
                 X, Y, mean_function=linear1_minus_linear1, kern=k)
-            self.m_const_min_const = GPflow.gpr.GPR(
+            self.m_const_min_const = gpflow.gpr.GPR(
                 X, Y, mean_function=const1_minus_const1, kern=k)
 
-            self.m_constituent = GPflow.gpr.GPR(X, Y, mean_function=linear2, kern=k)
-            self.m_zero = GPflow.gpr.GPR(X, Y, mean_function=zero, kern=k)
-
-            self.m_comp_minus_constituent1 = GPflow.gpr.GPR(X, Y, mean_function=comp_minus_constituent1, kern=k)
-            self.m_comp_minus_constituent2 = GPflow.gpr.GPR(X, Y, mean_function=comp_minus_constituent2, kern=k)
-=======
-        tf.reset_default_graph()
-        self.input_dim = 3
-        self.output_dim = 2
-        self.N = 20
-        rng = np.random.RandomState(0)
-
-        X = rng.randn(self.N, self.input_dim).astype(np_float_type)
-        Y = rng.randn(self.N, self.output_dim).astype(np_float_type)
-        self.Xtest = rng.randn(30, 3).astype(np_float_type)
-
-        zero = gpflow.mean_functions.Zero()
-
-        # need two copies of the linear1_1 since we can't add the same parameter twice to a single tree
-        _rng = np.random.RandomState(0)
-        linear1_1 = gpflow.mean_functions.Linear(_rng.randn(self.input_dim, self.output_dim).astype(np_float_type),
-                                                 _rng.randn(self.output_dim).astype(np_float_type))
-        _rng = np.random.RandomState(0)
-        linear1_2 = gpflow.mean_functions.Linear(_rng.randn(self.input_dim, self.output_dim).astype(np_float_type),
-                                                 _rng.randn(self.output_dim).astype(np_float_type))
-        linear2 = gpflow.mean_functions.Linear(rng.randn(self.input_dim, self.output_dim).astype(np_float_type), rng.randn(self.output_dim).astype(np_float_type))
-        linear3 = gpflow.mean_functions.Linear(rng.randn(self.input_dim, self.output_dim).astype(np_float_type), rng.randn(self.output_dim).astype(np_float_type))
-
-        # need two copies of the const1 since we can't add the same parameter twice to a single tree
-        const1_1 = gpflow.mean_functions.Constant(np.random.RandomState(0).randn(self.output_dim).astype(np_float_type))
-        const1_2 = gpflow.mean_functions.Constant(np.random.RandomState(0).randn(self.output_dim).astype(np_float_type))
-        const2 = gpflow.mean_functions.Constant(rng.randn(self.output_dim).astype(np_float_type))
-        const3 = gpflow.mean_functions.Constant(rng.randn(self.output_dim).astype(np_float_type))
-
-        const1inv = gpflow.mean_functions.Constant(np.reshape(const1_1.c.get_free_state() * -1, [self.output_dim]))
-        linear1inv = gpflow.mean_functions.Linear(A=np.reshape(linear1_1.A.get_free_state() * -1., [self.input_dim, self.output_dim]),
-                                                  b=np.reshape(linear1_2.b.get_free_state() * -1., [self.output_dim]))
-
-        # a * (b + c)
-        const_set1 = gpflow.mean_functions.Product(const1_1,
-                                                   gpflow.mean_functions.Additive(const2, const3))
-        linear_set1 = gpflow.mean_functions.Product(linear1_1,
-                                                    gpflow.mean_functions.Additive(linear2, linear3))
-
-        # ab + ac
-        const_set2 = gpflow.mean_functions.Additive(gpflow.mean_functions.Product(const1_1, const2),
-                                                    gpflow.mean_functions.Product(const1_2, const3))
-
-        linear_set2 = gpflow.mean_functions.Additive(gpflow.mean_functions.Product(linear1_1, linear2),
-                                                     gpflow.mean_functions.Product(linear1_2, linear3))
-        # a-a = 0, (a + b) -a = b = a + (b - a)
-
-        linear1_minus_linear1 = gpflow.mean_functions.Additive(linear1_1, linear1inv)
-        const1_minus_const1 = gpflow.mean_functions.Additive(const1_1, const1inv)
-
-        comp_minus_constituent1 = gpflow.mean_functions.Additive(gpflow.mean_functions.Additive(linear1_1, linear2),
-                                                                      linear1inv)
-        comp_minus_constituent2 = gpflow.mean_functions.Additive(linear1_1,
-                                                                      gpflow.mean_functions.Additive(linear2,
-                                                                                                     linear1inv))
-
-        k = gpflow.kernels.Bias(self.input_dim)
-
-        self.m_linear_set1 = gpflow.gpr.GPR(X, Y, mean_function=linear_set1, kern=k)
-        self.m_linear_set2 = gpflow.gpr.GPR(X, Y, mean_function=linear_set2, kern=k)
-
-        self.m_const_set1 = gpflow.gpr.GPR(X, Y, mean_function=const_set1, kern=k)
-        self.m_const_set2 = gpflow.gpr.GPR(X, Y, mean_function=const_set2, kern=k)
-
-        self.m_linear_min_linear = gpflow.gpr.GPR(X, Y, mean_function=linear1_minus_linear1, kern=k)
-        self.m_const_min_const = gpflow.gpr.GPR(X, Y, mean_function=const1_minus_const1, kern=k)
-
-        self.m_constituent = gpflow.gpr.GPR(X, Y, mean_function=linear2, kern=k)
-        self.m_zero = gpflow.gpr.GPR(X, Y, mean_function=zero, kern=k)
-
-        self.m_comp_minus_constituent1 = gpflow.gpr.GPR(X, Y, mean_function=comp_minus_constituent1, kern=k)
-        self.m_comp_minus_constituent2 = gpflow.gpr.GPR(X, Y, mean_function=comp_minus_constituent2, kern=k)
->>>>>>> 91aa5884
+            self.m_constituent = gpflow.gpr.GPR(X, Y, mean_function=linear2, kern=k)
+            self.m_zero = gpflow.gpr.GPR(X, Y, mean_function=zero, kern=k)
+
+            self.m_comp_minus_constituent1 = gpflow.gpr.GPR(X, Y, mean_function=comp_minus_constituent1, kern=k)
+            self.m_comp_minus_constituent2 = gpflow.gpr.GPR(X, Y, mean_function=comp_minus_constituent2, kern=k)
 
     def test_precedence(self):
         with self.test_session():
@@ -361,7 +244,6 @@
     """
 
     def setUp(self):
-<<<<<<< HEAD
         with self.test_session():
             self.input_dim = 3
             self.output_dim = 2
@@ -374,52 +256,23 @@
                 rng.randn(self.N, self.output_dim).astype(np_float_type),
                 rng.randn(self.M, self.input_dim).astype(np_float_type),
                 rng.randn(self.Ntest, self.input_dim).astype(np_float_type))
-            k = lambda: GPflow.kernels.Matern32(self.input_dim)
-            lik = lambda: GPflow.likelihoods.Gaussian()
+            k = lambda: gpflow.kernels.Matern32(self.input_dim)
+            lik = lambda: gpflow.likelihoods.Gaussian()
 
             # test all models with these mean functions
-            mf0 = GPflow.mean_functions.Zero()
-            mf1 = GPflow.mean_functions.Constant(np.ones(self.output_dim) * 10)
+            mf0 = gpflow.mean_functions.Zero()
+            mf1 = gpflow.mean_functions.Constant(np.ones(self.output_dim) * 10)
 
             self.models_with, self.models_without = ([
-                [GPflow.gpr.GPR(X, Y, mean_function=mf, kern=k()),
-                 GPflow.sgpr.SGPR(X, Y, mean_function=mf, Z=Z, kern=k()),
-                 GPflow.sgpr.GPRFITC(X, Y, mean_function=mf, Z=Z, kern=k()),
-                 GPflow.svgp.SVGP(X, Y, mean_function=mf, Z=Z, kern=k(), likelihood=lik()),
-                 GPflow.vgp.VGP(X, Y, mean_function=mf, kern=k(), likelihood=lik()),
-                 GPflow.vgp.VGP(X, Y, mean_function=mf, kern=k(), likelihood=lik()),
-                 GPflow.gpmc.GPMC(X, Y, mean_function=mf, kern=k(), likelihood=lik()),
-                 GPflow.sgpmc.SGPMC(X, Y, mean_function=mf, kern=k(), likelihood=lik(), Z=Z)]
+                [gpflow.gpr.GPR(X, Y, mean_function=mf, kern=k()),
+                 gpflow.sgpr.SGPR(X, Y, mean_function=mf, Z=Z, kern=k()),
+                 gpflow.sgpr.GPRFITC(X, Y, mean_function=mf, Z=Z, kern=k()),
+                 gpflow.svgp.SVGP(X, Y, mean_function=mf, Z=Z, kern=k(), likelihood=lik()),
+                 gpflow.vgp.VGP(X, Y, mean_function=mf, kern=k(), likelihood=lik()),
+                 gpflow.vgp.VGP(X, Y, mean_function=mf, kern=k(), likelihood=lik()),
+                 gpflow.gpmc.GPMC(X, Y, mean_function=mf, kern=k(), likelihood=lik()),
+                 gpflow.sgpmc.SGPMC(X, Y, mean_function=mf, kern=k(), likelihood=lik(), Z=Z)]
                 for mf in (mf0, mf1)])
-=======
-        tf.reset_default_graph()
-        self.input_dim = 3
-        self.output_dim = 2
-        self.N = 20
-        self.Ntest = 30
-        self.M = 5
-        rng = np.random.RandomState(0)
-        X, Y, Z, self.Xtest = rng.randn(self.N, self.input_dim).astype(np_float_type),\
-                              rng.randn(self.N, self.output_dim).astype(np_float_type),\
-                              rng.randn(self.M, self.input_dim).astype(np_float_type),\
-                              rng.randn(self.Ntest, self.input_dim).astype(np_float_type)
-        k = lambda: gpflow.kernels.Matern32(self.input_dim)
-        lik = lambda: gpflow.likelihoods.Gaussian()
-
-        # test all models with these mean functions
-        mf0 = gpflow.mean_functions.Zero()
-        mf1 = gpflow.mean_functions.Constant(np.ones(self.output_dim) * 10)
-
-        self.models_with, self.models_without = \
-                [[gpflow.gpr.GPR(X, Y, mean_function=mf, kern=k()),
-                  gpflow.sgpr.SGPR(X, Y, mean_function=mf, Z=Z, kern=k()),
-                  gpflow.sgpr.GPRFITC(X, Y, mean_function=mf, Z=Z, kern=k()),
-                  gpflow.svgp.SVGP(X, Y, mean_function=mf, Z=Z, kern=k(), likelihood=lik()),
-                  gpflow.vgp.VGP(X, Y, mean_function=mf, kern=k(), likelihood=lik()),
-                  gpflow.vgp.VGP(X, Y, mean_function=mf, kern=k(), likelihood=lik()),
-                  gpflow.gpmc.GPMC(X, Y, mean_function=mf, kern=k(), likelihood=lik()),
-                  gpflow.sgpmc.SGPMC(X, Y, mean_function=mf, kern=k(), likelihood=lik(), Z=Z)] for mf in (mf0, mf1)]
->>>>>>> 91aa5884
 
     def test_basic_mean_function(self):
         with self.test_session():
@@ -436,13 +289,12 @@
     """
 
     def test(self):
-<<<<<<< HEAD
         with self.test_session() as sess:
             rng = np.random.RandomState(0)
             X = np.hstack([rng.randn(10, 3), 1.0*rng.randint(0, 2, 10).reshape(-1, 1)])
-            switched_mean = GPflow.mean_functions.SwitchedMeanFunction(
-                            [GPflow.mean_functions.Constant(np.zeros(1)),
-                             GPflow.mean_functions.Constant(np.ones(1))])
+            switched_mean = gpflow.mean_functions.SwitchedMeanFunction(
+                            [gpflow.mean_functions.Constant(np.zeros(1)),
+                             gpflow.mean_functions.Constant(np.ones(1))])
 
             tf_array = switched_mean.get_free_state()
             switched_mean.make_tf_array(tf_array)
@@ -458,41 +310,13 @@
 
 
 class TestBug277Regression(GPflowTestCase):
-=======
-        rng = np.random.RandomState(0)
-        X = np.hstack([rng.randn(10, 3), 1.0*rng.randint(0, 2, 10).reshape(-1, 1)])
-        switched_mean = gpflow.mean_functions.SwitchedMeanFunction(
-                        [gpflow.mean_functions.Constant(np.zeros(1)),
-                         gpflow.mean_functions.Constant(np.ones(1))])
-
-        sess = tf.Session()
-        tf_array = switched_mean.get_free_state()
-        switched_mean.make_tf_array(tf_array)
-        sess.run(tf.global_variables_initializer())
-        fd = {}
-        switched_mean.update_feed_dict(switched_mean.get_feed_dict_keys(), fd)
-        with switched_mean.tf_mode():
-            result = sess.run(switched_mean(X), feed_dict=fd)
-
-        np_list = np.array([0., 1.])
-        result_ref = (np_list[X[:, 3].astype(np.int)]).reshape(-1, 1)
-        self.assertTrue(np.allclose(result, result_ref))
-
-
-class TestBug277Regression(unittest.TestCase):
->>>>>>> 91aa5884
     """
     See github issue #277. This is a regression test.
     """
     def setUp(self):
-<<<<<<< HEAD
-        with self.test_session():
-            self.m1 = GPflow.mean_functions.Linear()
-            self.m2 = GPflow.mean_functions.Linear()
-=======
-        self.m1 = gpflow.mean_functions.Linear()
-        self.m2 = gpflow.mean_functions.Linear()
->>>>>>> 91aa5884
+        with self.test_session():
+            self.m1 = gpflow.mean_functions.Linear()
+            self.m2 = gpflow.mean_functions.Linear()
 
     def test(self):
         with self.test_session():
