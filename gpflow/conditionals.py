--- conflicted
+++ resolved
@@ -154,30 +154,16 @@
                             full_cov=full_cov, full_output_cov=full_output_cov)
     if full_cov:
         # mean: [..., N, P]
-<<<<<<< HEAD
-        # cov: [P, ..., N, N]
-        mean_PN = tf.matrix_transpose(mean)  # [..., P, N]
-        rk = tf.rank(cov)
-        perm = _get_perm_with_leading_dims(rk - 3, 0, rk - 2, rk - 1, offset=1)
-        cov_PNN = tf.transpose(cov, perm=perm)  # [..., P, N, N]
-        samples = _sample_mvn(mean_PN, cov_PNN, 'full', num_samples=num_samples)  # [(S), ..., P, N]
-        samples = tf.matrix_transpose(samples)  # [(S), ..., N, P]
-=======
         # cov: [..., P, N, N]
         mean_PN = tf.matrix_transpose(mean)  # [..., P, N]
         samples = _sample_mvn(mean_PN, cov, 'full', num_samples=num_samples)  # [..., (S), P, N]
         samples = tf.matrix_transpose(samples)  # [..., (S), P, N]
->>>>>>> 191a1c2c
 
     else:
         # mean: [..., N, P]
         # cov: [..., N, P] or [..., N, P, P]
         cov_structure = "full" if full_output_cov else "diag"
-<<<<<<< HEAD
-        samples = _sample_mvn(mean, cov, cov_structure, num_samples=num_samples)  # [(S), ..., N, P]
-=======
         samples = _sample_mvn(mean, cov, cov_structure, num_samples=num_samples)  # [..., (S), P, N]
->>>>>>> 191a1c2c
 
     return samples, mean, cov
 
@@ -209,15 +195,9 @@
     """
     logger.debug("base conditional")
     # compute kernel stuff
-<<<<<<< HEAD
-    num_func = tf.shape(f)[1]  # R
-    N = tf.shape(Kmn)[-1]
-    M = tf.shape(f)[0]
-=======
     num_func = tf.shape(f)[-1]  # R
     N = tf.shape(Kmn)[-1]
     M = tf.shape(f)[-2]
->>>>>>> 191a1c2c
 
     # get the leadings dims in Kmn to the front of the tensor
     # if Kmn has rank two, i.e. [M, N], this is the identity op.
@@ -393,33 +373,20 @@
     :param cov_structure: "diag" or "full"
     - "diag": cov holds the diagonal elements of the covariance matrix
     - "full": cov holds the full covariance matrix (without jitter)
-<<<<<<< HEAD
-    :return: sample from the MVN of shape [(S), ..., N, D], S = num_samples
-=======
     :return: sample from the MVN of shape [..., (S), N, D], S = num_samples
->>>>>>> 191a1c2c
     """
     mean_shape = tf.shape(mean)
     S = num_samples if num_samples is not None else 1
     D = mean_shape[-1]
-<<<<<<< HEAD
-=======
     leading_dims = mean_shape[:-2]
     num_leading_dims = tf.size(leading_dims)
->>>>>>> 191a1c2c
 
     if cov_structure == "diag":
         # mean: [..., N, D] and cov [..., N, D]
         with tf.control_dependencies([tf.assert_equal(tf.rank(mean), tf.rank(cov))]):
-<<<<<<< HEAD
-            eps_shape = tf.concat([[S], mean_shape], 0)
-            eps = tf.random_normal(eps_shape, dtype=settings.float_type)  # [S, ..., N, D]
-            samples = mean + tf.sqrt(cov)[None, ...] * eps  # [S, ..., N, D]
-=======
             eps_shape = tf.concat([leading_dims, [S], mean_shape[-2:]], 0)
             eps = tf.random_normal(eps_shape, dtype=settings.float_type)  # [..., S, N, D]
             samples = mean[..., None, :, :] + tf.sqrt(cov)[..., None, :, :] * eps  # [..., S, N, D]
->>>>>>> 191a1c2c
     elif cov_structure == "full":
         # mean: [..., N, D] and cov [..., N, D, D]
         with tf.control_dependencies([tf.assert_equal(tf.rank(mean) + 1, tf.rank(cov))]):
@@ -431,22 +398,13 @@
             eps = tf.random_normal(eps_shape, dtype=settings.float_type)  # [..., N, D, S]
             chol = tf.cholesky(cov + jittermat)  # [..., N, D, D]
             samples = mean[..., None] + tf.matmul(chol, eps)  # [..., N, D, S]
-<<<<<<< HEAD
-            samples = _rollaxis_right(samples, 1)  # [S, ..., N, D]
-=======
             samples = misc.leading_transpose(samples, [..., -1, -3, -2])  # [..., S, N, D]
->>>>>>> 191a1c2c
     else:
         raise NotImplementedError  # pragma: no cover
 
     if num_samples is None:
-<<<<<<< HEAD
-        return samples[0]  # [..., N, D]
-    return samples  # [S, ..., N, D]
-=======
         return samples[..., 0, :, :]  # [..., N, D]
     return samples  # [..., S, N, D]
->>>>>>> 191a1c2c
 
 
 def _expand_independent_outputs(fvar, full_cov, full_output_cov):
@@ -490,26 +448,4 @@
     assert num_rolls > 0
     rank = tf.rank(A)
     perm = tf.concat([rank - num_rolls + tf.range(num_rolls), tf.range(rank - num_rolls)], 0)
-<<<<<<< HEAD
-    return tf.transpose(A, perm)
-
-
-def _get_perm_with_leading_dims(leading_dims, *axis, offset=0):
-    """
-    Constructs a permuation array that can be used in `tf.transpose`.
-    Will keep the leading dims uneffected, and transpose the last 
-    dimensions according to the order specified in `axis`.
-    :param leading_dims: int or tf.int
-        number of leading dimensions, order of these axis will stay unchanged
-    :param *axis: int's or tf.int's
-        specifies the order of the last `len(axis)`.
-    :return: one-dimensional tf.Tensor that can be used as permutation argument
-        in tf.transpose.
-    """
-    perm = [tf.reshape(tf.range(leading_dims) + offset, [leading_dims])]
-    perm += [tf.reshape(a, [1]) for a in axis]
-    perm = tf.concat(perm, 0)
-    return perm
-=======
-    return tf.transpose(A, perm)
->>>>>>> 191a1c2c
+    return tf.transpose(A, perm)