--- conflicted
+++ resolved
@@ -1,5 +1,5 @@
 # Copyright 2016 Valentine Svensson, James Hensman, alexggmatthews, Alexis Boukouvalas
-# 
+#
 # Licensed under the Apache License, Version 2.0 (the "License");
 # you may not use this file except in compliance with the License.
 # You may obtain a copy of the License at
@@ -18,19 +18,16 @@
 from .param import Parameterized, Param
 import tensorflow as tf
 import numpy as np
-<<<<<<< HEAD
-from .param import Parameterized, Param
-from . import transforms
-from .settings import float_type, np_float_type
+from ._settings import settings
+float_type = settings.dtypes.float_type
+np_float_type = np.float32 if float_type is tf.float32 else np.float64
+
 
 def hermgauss(n):
     x, w = np.polynomial.hermite.hermgauss(n)
     x, w = x.astype(np_float_type), w.astype(np_float_type)
     return x, w
-=======
-
-hermgauss = np.polynomial.hermite.hermgauss
->>>>>>> b75ac864
+
 
 class Likelihood(Parameterized):
     def __init__(self):
@@ -109,7 +106,7 @@
 
         # here's the quadrature for the variance
         integrand = self.conditional_variance(X) \
-                    + tf.square(self.conditional_mean(X))
+            + tf.square(self.conditional_mean(X))
         V_y = tf.reshape(tf.matmul(integrand, gh_w), shape) - tf.square(E_y)
 
         return E_y, V_y
@@ -316,7 +313,7 @@
     def variational_expectations(self, Fmu, Fvar, Y):
         if self.invlink is tf.exp:
             return -self.shape * Fmu - tf.lgamma(self.shape) \
-                   + (self.shape - 1.) * tf.log(Y) - Y * tf.exp(-Fmu + Fvar / 2.)
+                + (self.shape - 1.) * tf.log(Y) - Y * tf.exp(-Fmu + Fvar / 2.)
         else:
             return Likelihood.variational_expectations(self, Fmu, Fvar, Y)
 
@@ -409,7 +406,7 @@
 class MultiClass(Likelihood):
     def __init__(self, num_classes, invlink=None):
         """
-        A likelihood that can do multi-way classification. 
+        A likelihood that can do multi-way classification.
         Currently the only valid choice
         of inverse-link function (invlink) is an instance of RobustMax.
         """
